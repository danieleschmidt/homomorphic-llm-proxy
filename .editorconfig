# EditorConfig configuration for consistent coding styles
# See https://editorconfig.org/
root = true

[*]
charset = utf-8
end_of_line = lf
indent_style = space
indent_size = 2
insert_final_newline = true
trim_trailing_whitespace = true
max_line_length = 100

[*.{rs,toml}]
indent_size = 4

[*.{py,pyi}]
indent_size = 4
max_line_length = 88

[*.{yml,yaml}]
indent_size = 2

[*.{js,ts,json}]
indent_size = 2

[*.{md,markdown}]
trim_trailing_whitespace = false
max_line_length = 80

[Makefile]
indent_style = tab

[*.go]
indent_style = tab
indent_size = 4

<<<<<<< HEAD
[*.{sh,bash}]
indent_size = 2
=======
[*.rs]
indent_size = 4

[*.{toml,yaml,yml,json}]
indent_size = 2

[*.md]
trim_trailing_whitespace = false

[Makefile]
indent_style = tab

[*.py]
indent_size = 4
>>>>>>> a4abd06b
<|MERGE_RESOLUTION|>--- conflicted
+++ resolved
@@ -35,10 +35,9 @@
 indent_style = tab
 indent_size = 4
 
-<<<<<<< HEAD
 [*.{sh,bash}]
 indent_size = 2
-=======
+
 [*.rs]
 indent_size = 4
 
@@ -52,5 +51,4 @@
 indent_style = tab
 
 [*.py]
-indent_size = 4
->>>>>>> a4abd06b
+indent_size = 4